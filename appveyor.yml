install:
  - curl -sSf -o rustup-init.exe https://win.rustup.rs/
  - rustup-init.exe -y --default-host i686-pc-windows-msvc --profile minimal
  - set PATH=%PATH%;C:\Users\appveyor\.cargo\bin
  - rustc -V
  - cargo -V
  - C:\cygwin\setup-x86.exe --quiet-mode --no-shortcuts --no-startmenu --no-desktop --upgrade-also --root c:\cygwin --packages xorg-server-extra
  # This uses libc::mmap and thus is Unix-only
  - del examples\shared_memory.rs
  # HACK: Create a fake "shared_memory" because it is referenced in Cargo.toml
  - copy /b examples\simple_window.rs examples\shared_memory.rs

build: false
test_script:
<<<<<<< HEAD
  # Build once with just the default features, i.e. without all the extensions
  # to check that this works fine.
  - cargo build --verbose --all-targets
=======
  # Build once with the 'allow-unsafe-code' feature to
  # check that this works fine. Use 'check' instead of 'build' because
  # a full build requires the libxcb library
  - cargo check --verbose --all-targets --features all-extensions

  # Also build once without any feature
  - cargo build --verbose --all-targets --no-default-features
>>>>>>> 6a582b9b

  # We do not have libxcb and thus cannot build XCBConnection
  - cargo build --verbose --all-targets --no-default-features --features all-extensions
  - cargo test --verbose --no-default-features --features all-extensions
  - cargo doc --verbose --no-default-features --features all-extensions

  # Start an X11 server in the background
  - ps: $Server = Start-Process -PassThru -FilePath C:\cygwin\bin\Xvfb.exe -ArgumentList "-listen tcp :0"
  - set "DISPLAY=127.0.0.1:0"
  - set "X11RB_EXAMPLE_TIMEOUT=1"

  # FIXME: Can this list be automated? somehow?
  - cargo run --verbose --no-default-features --features all-extensions --example check_unchecked_requests
  - cargo run --verbose --no-default-features --features all-extensions --example generic_events
  - cargo run --verbose --no-default-features --features all-extensions --example hypnomoire
  - cargo run --verbose --no-default-features --features all-extensions --example list_fonts
  - cargo run --verbose --no-default-features --features all-extensions --example simple_window
  - cargo run --verbose --no-default-features --features all-extensions --example simple_window_manager
  #- cargo run --verbose --no-default-features --features all-extensions --example tutorial
  - cargo run --verbose --no-default-features --features all-extensions --example xeyes

on_finish:
  - ps: Stop-Process -Id $Server.Id<|MERGE_RESOLUTION|>--- conflicted
+++ resolved
@@ -12,11 +12,6 @@
 
 build: false
 test_script:
-<<<<<<< HEAD
-  # Build once with just the default features, i.e. without all the extensions
-  # to check that this works fine.
-  - cargo build --verbose --all-targets
-=======
   # Build once with the 'allow-unsafe-code' feature to
   # check that this works fine. Use 'check' instead of 'build' because
   # a full build requires the libxcb library
@@ -24,7 +19,6 @@
 
   # Also build once without any feature
   - cargo build --verbose --all-targets --no-default-features
->>>>>>> 6a582b9b
 
   # We do not have libxcb and thus cannot build XCBConnection
   - cargo build --verbose --all-targets --no-default-features --features all-extensions
